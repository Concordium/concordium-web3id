name: Fmt and Clippy

# This job runs rustfmt and clippy linting,

on:
  push:
    branches: main

  pull_request:
    branches: main

  workflow_dispatch: # allows manual trigger

env:
  RUST_FMT: nightly-2023-04-01-x86_64-unknown-linux-gnu
  RUST_CLIPPY: 1.65

jobs:
  "lint_fmt":
    name: lint:fmt
    # Don't run on draft pull requests
    if: ${{ !github.event.pull_request.draft }}
    runs-on: ubuntu-latest
    strategy:
      matrix:
        crates:
<<<<<<< HEAD
          - web3id-verifier/Cargo.toml
          - test-tools/web3id-test/Cargo.toml
=======
          - services/web3id-verifier/Cargo.toml
>>>>>>> d4165a73
    steps:
      - name: Checkout
        uses: actions/checkout@v3
      - name: Install Rust
        uses: actions-rs/toolchain@v1
        with:
          profile: minimal
          toolchain: ${{ env.RUST_FMT }}
          override: true
          components: rustfmt
      - name: Format
        uses: actions-rs/cargo@v1
        with:
          command: fmt
          args: --manifest-path=${{ matrix.crates }} -- --check

  "lint_clippy":
    name: lint:clippy
    needs: "lint_fmt"
    # Don't run on draft pull requests
    if: ${{ !github.event.pull_request.draft }}
    runs-on: ubuntu-latest
    strategy:
      matrix:
        crates:
<<<<<<< HEAD
          - web3id-verifier/Cargo.toml
          - test-tools/web3id-test/Cargo.toml
=======
          - services/web3id-verifier/Cargo.toml
>>>>>>> d4165a73
    steps:
      - name: Checkout
        uses: actions/checkout@v3
        with:
          submodules: recursive
      - name: Install Rust
        uses: actions-rs/toolchain@v1
        with:
          profile: minimal
          toolchain: ${{ env.RUST_CLIPPY }}
          override: true
          target: ${{ env.TARGET }}
          components: rustfmt, clippy
      - name: Clippy
        uses: actions-rs/cargo@v1
        with:
          command: clippy
          args: --manifest-path ${{ matrix.crates }} -- -D warnings
<|MERGE_RESOLUTION|>--- conflicted
+++ resolved
@@ -24,12 +24,8 @@
     strategy:
       matrix:
         crates:
-<<<<<<< HEAD
-          - web3id-verifier/Cargo.toml
+          - services/web3id-verifier/Cargo.toml
           - test-tools/web3id-test/Cargo.toml
-=======
-          - services/web3id-verifier/Cargo.toml
->>>>>>> d4165a73
     steps:
       - name: Checkout
         uses: actions/checkout@v3
@@ -55,12 +51,8 @@
     strategy:
       matrix:
         crates:
-<<<<<<< HEAD
-          - web3id-verifier/Cargo.toml
+          - services/web3id-verifier/Cargo.toml
           - test-tools/web3id-test/Cargo.toml
-=======
-          - services/web3id-verifier/Cargo.toml
->>>>>>> d4165a73
     steps:
       - name: Checkout
         uses: actions/checkout@v3
