import {
  Accordion,
  AccordionBody,
  AccordionHeader,
  AccordionItem,
  Button,
  Col,
  Form,
  FormGroup,
  Input,
  Label,
  ListGroup,
  ListGroupItem,
  Row,
} from 'reactstrap';
import SVG from 'react-inlinesvg';
import telegram from 'bootstrap-icons/icons/telegram.svg';
import discord from 'bootstrap-icons/icons/discord.svg';
import telegramColor from '../assets/telegram-logo-color.svg';
import discordColor from '../assets/discord-logo-color.svg';
<<<<<<< HEAD
import { Platform } from '../lib/types';
import Issuer from './Issuer';
import { FormEvent, PropsWithChildren, useMemo, useState } from 'react';
import RemoveVerification from './RemoveVerification';
import { hash, requestProof } from '../lib/util';
=======
import ccdLogo from '../assets/ccd-logo.svg';
import { Config, Platform } from '../lib/types';
import Issuer from './Issuer';
import {
  FormEvent,
  PropsWithChildren,
  useContext,
  useMemo,
  useState,
} from 'react';
import _config from '../../config.json';
import RemoveVerification from './RemoveVerification';
import { hash, requestProof } from '../lib/util';
import { appState } from '../lib/app-state';
import { WalletApi } from '@concordium/browser-wallet-api-helpers';
const config = _config as Config;

>>>>>>> 302dc534
enum VerificationStep {
  Issue = '0',
  Verify = '1',
  Check = '2',
}

const stepTitleMap: { [p in VerificationStep]: string } = {
  [VerificationStep.Issue]: 'Issue credentials',
  [VerificationStep.Verify]: 'Verification',
  [VerificationStep.Check]: 'Check verification',
};

type StepProps = PropsWithChildren<{
  step: VerificationStep;
  text: string | JSX.Element;
}>;

function Step({ children, step, text }: StepProps) {
  return (
    <AccordionItem>
      <AccordionHeader targetId={step.toString()}>
        {stepTitleMap[step]}
      </AccordionHeader>
      <AccordionBody accordionId={step.toString()}>
        <Row className="gy-3">
          <Col xs={12}>{text}</Col>
          <Col xs={12}>{children}</Col>
        </Row>
      </AccordionBody>
    </AccordionItem>
  );
}

interface PlatformOptionProps {
  children: React.ReactNode;
  id: string;
  checked: boolean;
  setChecked: (value: boolean) => void;
}

function PlatformOption({
  children,
  id,
  checked,
  setChecked,
}: PlatformOptionProps) {
  return (
    <ListGroupItem>
      <FormGroup switch>
        <Input
          className="me-2"
          type="switch"
          role="switch"
          id={id}
          name={id}
          checked={checked}
          onChange={() => setChecked(!checked)}
        />
        <Label check for={id} className="d-flex align-items-center">
          {children}
        </Label>
      </FormGroup>
    </ListGroupItem>
  );
}

export default function Verify() {
  const { concordiumProvider } = useContext(appState);
  const query = useMemo(() => new URLSearchParams(window.location.search), []);
  const [telegramIssued, setTelegramIssued] = useState(
    query.get(Platform.Telegram) === 'true',
  );
  const [discordIssued, setDiscordIssued] = useState(
    query.get(Platform.Discord) === 'true',
  );

  const [open, setOpen] = useState<VerificationStep | undefined>(
    VerificationStep.Issue,
  );
  const [proofError, setProofError] = useState('');

  const [telegramChecked, setTelegramChecked] = useState(telegramIssued);
  const [discordChecked, setDiscordChecked] = useState(discordIssued);
  const [fullNameChecked, setFullNameChecked] = useState(false);

  const checkedCount = useMemo(() => {
    const count = +telegramChecked + +discordChecked + +fullNameChecked;
    if (count >= 2) setProofError('');
    return count;
  }, [telegramChecked, discordChecked, fullNameChecked]);

  const issueTelegram = () => {
    setTelegramChecked(true);
    setTelegramIssued(true);
    const url = new URL(window.location.href);
    url.searchParams.set(Platform.Telegram, 'true');
    window.history.replaceState(null, '', url);
  };
  const issueDiscord = () => {
    setDiscordChecked(true);
    setDiscordIssued(true);
    const url = new URL(window.location.href);
    url.searchParams.set(Platform.Discord, 'true');
    window.history.replaceState(null, '', url);
  };

  const prove = async (event: FormEvent) => {
    event.preventDefault();
    if (checkedCount < 2) {
      setProofError('Please select at least two options.');
      return;
    }
    const issuers = [];
    if (telegramChecked) issuers.push(config.issuers[Platform.Telegram]);
    if (discordChecked) issuers.push(config.issuers[Platform.Discord]);

    let api: WalletApi;
    try {
      api = await concordiumProvider();
    } catch (e) {
      setProofError((e as Error).message); // We know the error type here.
      console.error(e);
      return;
    }

    const timestamp = new Date().toISOString();
    const challenge = await hash(timestamp);

    try {
      const proof = await requestProof(api, issuers, challenge, {
        revealName: fullNameChecked,
        revealUsername: true,
      });
      const body = { proof, timestamp };

      const response = await fetch('/verifications', {
        method: 'POST',
        headers: {
          'Content-Type': 'application/json',
        },
        body: JSON.stringify(body),
      });

      if (!response.ok) {
        setProofError('The proof was rejected.');
        console.error('Proof rejected:', await response.text());
        return;
      }

      setProofError('');
      setOpen(VerificationStep.Check);
    } catch (e) {
      setProofError('Proof creation failed.');
      console.error(e);
    }
  };

  const toggle = (id: VerificationStep) => {
    if (open === id) {
      setOpen(undefined);
    } else {
      setOpen(id);
    }
  };

  return (
    <>
      {/* eslint-disable-next-line @typescript-eslint/ban-ts-comment */}
      {/* @ts-ignore workaround since toggle is not present on Accordion for some reason */}
      <Accordion open={open ?? ''} toggle={toggle}>
        <Step
          step={VerificationStep.Issue}
          text={
            <>
              <p>
                To verify with Concordia, you need web3 ID credentials for the
                corresponding social media platforms in your wallet. If you
                already have the credentials in your wallet, you can skip this
                step
              </p>
              <p className="mb-0">
                To add credentials to your wallet, please log to the platforms
                below.
              </p>
            </>
          }
        >
          <Row className="gy-3">
            <Col md={12}>
              <Issuer
                telegramIssued={telegramIssued}
                setTelegramIssued={issueTelegram}
                discordIssued={discordIssued}
                setDiscordIssued={issueDiscord}
              />
            </Col>
            <Col md={12}>
              <Button
                color="secondary"
                onClick={() => setOpen(VerificationStep.Verify)}
              >
                Continue
              </Button>
            </Col>
          </Row>
        </Step>
        <Step
          step={VerificationStep.Verify}
          text={
            <>
              <p>
                Select the platforms you want to verify with, essentially
                proving ownership of the accounts referenced by the credentials
                in your wallet. Additionally, you can also choose to reveal your
                full name from an identity in your wallet.
              </p>
              <p className="mb-0">You must select at least 2 options.</p>
            </>
          }
        >
          <Form onSubmit={prove}>
            <Row className="gy-3">
              <Col xs={12}>
                <ListGroup className="platform-options">
                  <PlatformOption
                    id={Platform.Telegram}
                    checked={telegramChecked}
                    setChecked={setTelegramChecked}
                  >
                    <SVG className="me-1" src={telegramColor} />
                    Telegram
                  </PlatformOption>
                  <PlatformOption
                    id={Platform.Discord}
                    checked={discordChecked}
                    setChecked={setDiscordChecked}
                  >
                    <SVG className="me-1" src={discordColor} />
                    Discord
                  </PlatformOption>
                  <PlatformOption
                    id="name"
                    checked={fullNameChecked}
                    setChecked={setFullNameChecked}
                  >
                    <SVG className="me-1" src={ccdLogo} />
                    Full name
                  </PlatformOption>
                </ListGroup>
              </Col>
              {proofError && (
                <Col xs={12}>
                  <span className="text-danger">{proofError}</span>
                </Col>
              )}
              <Col xs={12}>
                <Button color="secondary" type="submit">
                  Verify
                </Button>
              </Col>
            </Row>
          </Form>
        </Step>
        <Step
          step={VerificationStep.Check}
          text={
            <>
              To check that the verification is completed successfully, you can
              perform a <b>/check</b> on your own user, by interacting with the
              bot on either platform.
            </>
          }
        >
          <Row className="gx-2">
            <Col xs="auto">
              <Button
                tag="a"
                className="some-btn"
                href="https://t.me/+lT6h2k5ZGBw2ZGZk"
                color="secondary"
              >
                <SVG src={telegram} />
                Telegram
              </Button>
            </Col>
            <Col xs="auto">
              <Button
                tag="a"
                className="some-btn"
                href="https://discord.gg/jpYES7RYF"
                color="secondary"
              >
                <SVG src={discord} />
                Discord
              </Button>
            </Col>
          </Row>
        </Step>
      </Accordion>
      <RemoveVerification />
    </>
  );
}<|MERGE_RESOLUTION|>--- conflicted
+++ resolved
@@ -18,15 +18,8 @@
 import discord from 'bootstrap-icons/icons/discord.svg';
 import telegramColor from '../assets/telegram-logo-color.svg';
 import discordColor from '../assets/discord-logo-color.svg';
-<<<<<<< HEAD
 import { Platform } from '../lib/types';
-import Issuer from './Issuer';
-import { FormEvent, PropsWithChildren, useMemo, useState } from 'react';
-import RemoveVerification from './RemoveVerification';
-import { hash, requestProof } from '../lib/util';
-=======
 import ccdLogo from '../assets/ccd-logo.svg';
-import { Config, Platform } from '../lib/types';
 import Issuer from './Issuer';
 import {
   FormEvent,
@@ -35,14 +28,10 @@
   useMemo,
   useState,
 } from 'react';
-import _config from '../../config.json';
 import RemoveVerification from './RemoveVerification';
 import { hash, requestProof } from '../lib/util';
 import { appState } from '../lib/app-state';
 import { WalletApi } from '@concordium/browser-wallet-api-helpers';
-const config = _config as Config;
-
->>>>>>> 302dc534
 enum VerificationStep {
   Issue = '0',
   Verify = '1',
