--- conflicted
+++ resolved
@@ -6,17 +6,6 @@
 # See more keys and their definitions at https://doc.rust-lang.org/cargo/reference/manifest.html
 
 [dependencies]
-<<<<<<< HEAD
-anyhow = "1.0"
-clap = { version = "4.3", features = ["derive", "env"] }
-poise = "0.5"
-reqwest = { version = "0.11", features = ["json"] }
-tokio = { version = "1.29", features = ["rt-multi-thread", "macros"] }
-tracing = "0.1"
-tracing-subscriber = "0.3"
-some-verifier-lib = { version = "*", path = "../../some-verifier-lib" }
-concordium-rust-sdk = { path = "../../../deps/concordium-rust-sdk" }
-=======
 anyhow.workspace = true
 clap = { workspace = true, features = ["derive", "env"] }
 poise.workspace = true
@@ -25,5 +14,4 @@
 tracing.workspace = true
 tracing-subscriber.workspace = true
 some-verifier-lib.workspace = true
-concordium-rust-sdk.workspace = true
->>>>>>> 5b52b3c4
+concordium-rust-sdk.workspace = true