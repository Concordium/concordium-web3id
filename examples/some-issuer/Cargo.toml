[package]
name = "some-issuer"
version = "0.1.0"
edition = "2021"


[dependencies]
anyhow = "1.0"
axum = "0.6"
axum-sessions = "0.5"
clap = { version = "4.3", features = ["derive", "env"] }
hex = "0.4"
hmac = "0.12"
rand = { version = "0.7" }
reqwest = "0.11"
serde = { version = "1.0", features = ["derive"] }
serde_json = "1.0"
serde_urlencoded = "0.7"
sha2 = "0.10"
tokio = { version = "1.29", features = ["rt-multi-thread", "macros"] }
<<<<<<< HEAD
tower-http = { version = "0.4.3", features = ["trace", "limit", "cors", "timeout", "fs"] }
tracing = "0.1.37"
tracing-subscriber = "0.3.17"
=======
tower-http = { version = "0.4", features = ["cors", "fs"] }
tracing = "0.1"
tracing-subscriber = "0.3"
>>>>>>> b43189ce
concordium-rust-sdk = { version = "*", path = "../../deps/concordium-rust-sdk" }
http = "0.2"
tonic = { version = "0.8", features = ["tls", "tls-roots"] }
handlebars = "4.3"<|MERGE_RESOLUTION|>--- conflicted
+++ resolved
@@ -18,15 +18,9 @@
 serde_urlencoded = "0.7"
 sha2 = "0.10"
 tokio = { version = "1.29", features = ["rt-multi-thread", "macros"] }
-<<<<<<< HEAD
-tower-http = { version = "0.4.3", features = ["trace", "limit", "cors", "timeout", "fs"] }
-tracing = "0.1.37"
-tracing-subscriber = "0.3.17"
-=======
-tower-http = { version = "0.4", features = ["cors", "fs"] }
+tower-http = { version = "0.4", features = ["trace", "limit", "cors", "timeout", "fs"] }
 tracing = "0.1"
 tracing-subscriber = "0.3"
->>>>>>> b43189ce
 concordium-rust-sdk = { version = "*", path = "../../deps/concordium-rust-sdk" }
 http = "0.2"
 tonic = { version = "0.8", features = ["tls", "tls-roots"] }
