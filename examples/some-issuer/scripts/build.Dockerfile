--- conflicted
+++ resolved
@@ -12,10 +12,7 @@
     apt-get -y install \
       ca-certificates \
     && rm -rf /var/lib/apt/lists/*
-<<<<<<< HEAD
-=======
-COPY --from=build /build/examples/some-issuer/templates/ /templates
->>>>>>> 2a744198
+    
 COPY --from=build /build/examples/some-issuer/json-schemas/ /json-schemas
 COPY --from=build /build/examples/some-issuer/target/release/discord /usr/local/bin/
-COPY --from=build /build/examples/some-issuer/target/release/telegram /usr/local/bin/
+COPY --from=build /build/examples/some-issuer/target/release/telegram /usr/local/bin/