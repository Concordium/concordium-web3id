[package]
name = "some-verifier-lib"
version = "0.1.0"
edition = "2021"

# See more keys and their definitions at https://doc.rust-lang.org/cargo/reference/manifest.html

[dependencies]
<<<<<<< HEAD
serde = { version = "1.0.173", features = ["derive"] }
concordium-rust-sdk = { path = "../../deps/concordium-rust-sdk" }
=======
serde = { workspace = true, features = ["derive"] }
concordium-rust-sdk.workspace = true
>>>>>>> 5b52b3c4
<|MERGE_RESOLUTION|>--- conflicted
+++ resolved
@@ -6,10 +6,5 @@
 # See more keys and their definitions at https://doc.rust-lang.org/cargo/reference/manifest.html
 
 [dependencies]
-<<<<<<< HEAD
-serde = { version = "1.0.173", features = ["derive"] }
-concordium-rust-sdk = { path = "../../deps/concordium-rust-sdk" }
-=======
 serde = { workspace = true, features = ["derive"] }
-concordium-rust-sdk.workspace = true
->>>>>>> 5b52b3c4
+concordium-rust-sdk.workspace = true